package main

import (
	"bytes"
	"context"
	"flag"
	"fmt"
	"io"
	"net"
	"net/http"
	"os"
	"path/filepath"
	"strings"
	"time"
	stdjson "encoding/json"

	"github.com/bytom/blockchain"
<<<<<<< HEAD
//	"chain/core/accesstoken"
	//"github.com/bytom/config"
	"github.com/bytom/encoding/json"
=======
>>>>>>> eb74b570
	"github.com/bytom/blockchain/rpc"
	"github.com/bytom/crypto/ed25519"
	"github.com/bytom/env"
	"github.com/bytom/errors"
	"github.com/bytom/log"
	"github.com/bytom/crypto/ed25519/chainkd"
	"github.com/bytom/cmd/bytomcli/example"
)

// config vars
var (
	home    = blockchain.HomeDirFromEnvironment()
	coreURL = env.String("BYTOM_URL", "http://localhost:1999")

	// build vars; initialized by the linker
	buildTag    = "?"
	buildCommit = "?"
	buildDate   = "?"
)

// We collect log output in this buffer,
// and display it only when there's an error.
var logbuf bytes.Buffer

type command struct {
	f func(*rpc.Client, []string)
}

type grantReq struct {
	Policy    string      `json:"policy"`
	GuardType string      `json:"guard_type"`
	GuardData interface{} `json:"guard_data"`
}

var commands = map[string]*command{
	"create-block-keypair": {createBlockKeyPair},
	"reset":                {reset},
	"grant":                {grant},
	"revoke":               {revoke},
	"wait":                 {wait},
	"create-account":       {createAccount},
	"update-account-tags":  {updateAccountTags},
	"create-asset":		{createAsset},
	"update-asset-tags":	{updateAssetTags},
	"build-transaction": {buildTransaction},
	"create-control-program": {createControlProgram},
	"create-account-receiver": {createAccountReceiver},
	"create-transaction-feed": {createTxFeed},
	"get-transaction-feed":    {getTxFeed},
	"update-transaction-feed": {updateTxFeed},
<<<<<<< HEAD
        "list-accounts":           {listAccounts},
        "list-assets":             {listAssets},
        "list-transaction-feeds":  {listTxFeeds},
        "list-transactions":       {listTransactions},
        "list-balances":           {listBalances},
        "list-unspent-outputs":    {listUnspentOutputs},
=======
	"delete-transaction-feed": {deleteTxFeed},
	"issue-test": {example.IssueTest},
>>>>>>> eb74b570
}

func main() {
	log.SetOutput(&logbuf)
	env.Parse()

	if len(os.Args) >= 2 && os.Args[1] == "-version" {
		var version string
		if buildTag != "?" {
			// build tag with bytom- prefix indicates official release
			version = strings.TrimPrefix(buildTag, "bytom-")
		} else {
			// version of the form rev123 indicates non-release build
			//version = rev.ID
		}
		fmt.Printf("bytomcli %s\n", version)
		fmt.Printf("build-commit: %v\n", buildCommit)
		fmt.Printf("build-date: %v\n", buildDate)
		return
	}

	if len(os.Args) < 2 {
		help(os.Stdout)
		os.Exit(0)
	}
	cmd := commands[os.Args[1]]
	if cmd == nil {
		fmt.Fprintln(os.Stderr, "unknown command:", os.Args[1])
		help(os.Stderr)
		os.Exit(1)
	}
	cmd.f(mustRPCClient(), os.Args[2:])
}


func createBlockKeyPair(client *rpc.Client, args []string) {
	if len(args) != 0 {
		fatalln("error: create-block-keypair takes no args")
	}
	pub := struct {
		Pub ed25519.PublicKey
	}{}
	err := client.Call(context.Background(), "/mockhsm/create-block-key", nil, &pub)
	dieOnRPCError(err)
	fmt.Printf("%x\n", pub.Pub)
}

// reset will attempt a reset rpc call on a remote core. If the
// core is not configured with reset capabilities an error is returned.
func reset(client *rpc.Client, args []string) {
	if len(args) != 0 {
		fatalln("error: reset takes no args")
	}

	req := map[string]bool{
		"Everything": true,
	}

	err := client.Call(context.Background(), "/reset", req, nil)
	dieOnRPCError(err)
}

func grant(client *rpc.Client, args []string) {
	editAuthz(client, args, "grant")
}

func revoke(client *rpc.Client, args []string) {
	editAuthz(client, args, "revoke")
}

func editAuthz(client *rpc.Client, args []string, action string) {
	usage := "usage: corectl " + action + " [policy] [guard]"
	var flags flag.FlagSet

	flags.Usage = func() {
		fmt.Fprintln(os.Stderr, usage)
		fmt.Fprintln(os.Stderr, `
Where guard is one of:
  token=[id]   to affect an access token
  CN=[name]    to affect an X.509 Common Name
  OU=[name]    to affect an X.509 Organizational Unit

The type of guard (before the = sign) is case-insensitive.
`)
		os.Exit(1)
	}
	flags.Parse(args)
	args = flags.Args()
	if len(args) != 2 {
		fatalln(usage)
	}

	req := grantReq{Policy: args[0]}

	switch typ, data := splitAfter2(args[1], "="); strings.ToUpper(typ) {
	case "TOKEN=":
		req.GuardType = "access_token"
		req.GuardData = map[string]interface{}{"id": data}
	case "CN=":
		req.GuardType = "x509"
		req.GuardData = map[string]interface{}{"subject": map[string]string{"CN": data}}
	case "OU=":
		req.GuardType = "x509"
		req.GuardData = map[string]interface{}{"subject": map[string]string{"OU": data}}
	default:
		fmt.Fprintln(os.Stderr, "unknown guard type", typ)
		fatalln(usage)
	}

	path := map[string]string{
		"grant":  "/create-authorization-grant",
		"revoke": "/delete-authorization-grant",
	}[action]
	err := client.Call(context.Background(), path, req, nil)
	dieOnRPCError(err)
}

func mustRPCClient() *rpc.Client {
	// TODO(kr): refactor some of this cert-loading logic into bytom/blockchain
	// and use it from cored as well.
	// Note that this function, unlike maybeUseTLS in cored,
	// does not load the cert and key from env vars,
	// only from the filesystem.
	certFile := filepath.Join(home, "tls.crt")
	keyFile := filepath.Join(home, "tls.key")
	config, err := blockchain.TLSConfig(certFile, keyFile, "")
	if err == blockchain.ErrNoTLS {
		return &rpc.Client{BaseURL: *coreURL}
	} else if err != nil {
		fatalln("error: loading TLS cert:", err)
	}

	t := &http.Transport{
		DialContext: (&net.Dialer{
			Timeout:   30 * time.Second,
			KeepAlive: 30 * time.Second,
			DualStack: true,
		}).DialContext,
		MaxIdleConns:          100,
		IdleConnTimeout:       90 * time.Second,
		TLSClientConfig:       config,
		TLSHandshakeTimeout:   10 * time.Second,
		ExpectContinueTimeout: 1 * time.Second,
	}

	url := *coreURL
	if strings.HasPrefix(url, "http:") {
		url = "https:" + url[5:]
	}

	return &rpc.Client{
		BaseURL: url,
		Client:  &http.Client{Transport: t},
	}
}

func fatalln(v ...interface{}) {
	io.Copy(os.Stderr, &logbuf)
	fmt.Fprintln(os.Stderr, v...)
	os.Exit(2)
}

func dieOnRPCError(err error, prefixes ...interface{}) {
	if err == nil {
		return
	}

	io.Copy(os.Stderr, &logbuf)

	if len(prefixes) > 0 {
		fmt.Fprintln(os.Stderr, prefixes...)
	}

	if msgErr, ok := errors.Root(err).(rpc.ErrStatusCode); ok && msgErr.ErrorData != nil {
		fmt.Fprintln(os.Stderr, "RPC error:", msgErr.ErrorData.ChainCode, msgErr.ErrorData.Message)
		if msgErr.ErrorData.Detail != "" {
			fmt.Fprintln(os.Stderr, "Detail:", msgErr.ErrorData.Detail)
		}
	} else {
		fmt.Fprintln(os.Stderr, "RPC error:", err)
	}

	os.Exit(2)
}

func help(w io.Writer) {
	fmt.Fprintln(w, "usage: corectl [-version] [command] [arguments]")
	fmt.Fprint(w, "\nThe commands are:\n\n")
	for name := range commands {
		fmt.Fprintln(w, "\t", name)
	}
	fmt.Fprint(w, "\nFlags:\n")
	fmt.Fprintln(w, "\t-version   print version information")
	fmt.Fprintln(w)
}

// splitAfter2 is like strings.SplitAfterN with n=2.
// If sep is not in s, it returns a="" and b=s.
func splitAfter2(s, sep string) (a, b string) {
	i := strings.Index(s, sep)
	k := i + len(sep)
	return s[:k], s[k:]
}

func wait(client *rpc.Client, args []string) {
	if len(args) != 0 {
		fatalln("error: wait takes no args")
	}

	for {
		err := client.Call(context.Background(), "/info", nil, nil)
		if err == nil {
			break
		}

		if statusErr, ok := errors.Root(err).(rpc.ErrStatusCode); ok && statusErr.StatusCode/100 != 5 {
			break
		}

		time.Sleep(500 * time.Millisecond)
	}
}

func createAccount(client *rpc.Client, args []string) {
	if len(args) != 1 {
		fatalln("error: createAccount takes no args")
	}
	xprv, err := chainkd.NewXPrv(nil)
	if err != nil {
		fatalln("NewXprv error.")
	}
	xpub := xprv.XPub()
	fmt.Printf("xprv:%v\n", xprv)
	fmt.Printf("xpub:%v\n", xpub)
	type Ins struct {
	    RootXPubs []chainkd.XPub `json:"root_xpubs"`
		Quorum    int
		Alias     string
		Tags      map[string]interface{}
		ClientToken string `json:"client_token"`
	}
	var ins Ins
	ins.RootXPubs = []chainkd.XPub{xpub}
	ins.Quorum = 1
	ins.Alias = "alice"
	ins.Tags = map[string]interface{}{"test_tag": "v0",}
	ins.ClientToken = args[0]
	responses := make([]interface{}, 50)
	client.Call(context.Background(), "/create-account", &[]Ins{ins,}, &responses)
	//dieOnRPCError(err)
	fmt.Printf("responses:%v\n", responses)
}

func createAsset(client *rpc.Client, args []string) {
	if len(args) != 1 {
		fatalln("error: createAsset takes no args")
	}
	xprv, err := chainkd.NewXPrv(nil)
	if err != nil {
		fatalln("NewXprv error.")
	}
	xpub := xprv.XPub()
	fmt.Printf("xprv:%v\n", xprv)
	fmt.Printf("xpub:%v\n", xpub)
	type Ins struct {
	    RootXPubs []chainkd.XPub `json:"root_xpubs"`
		Quorum    int
		Alias     string
		Tags      map[string]interface{}
		Definition  map[string]interface{}
		ClientToken string `json:"client_token"`
	}
	var ins Ins
	ins.RootXPubs = []chainkd.XPub{xpub}
	ins.Quorum = 1
	ins.Alias = "bob"
	ins.Tags = map[string]interface{}{"test_tag": "v0",}
	ins.Definition = map[string]interface{}{}
	ins.ClientToken = args[0]
	responses := make([]interface{}, 50)
	client.Call(context.Background(), "/create-asset", &[]Ins{ins,}, &responses)
	//dieOnRPCError(err)
	fmt.Printf("responses:%v\n", responses)
}

func updateAccountTags(client *rpc.Client,args []string){
	if len(args) != 0{
		fatalln("error:updateAccountTags not use args")
	}
	type Ins struct {
	ID    *string
	Alias *string
	Tags  map[string]interface{} `json:"tags"`
}
	var ins Ins
	aa := "1234"
	alias := "asdfg"
	ins.ID = &aa
	ins.Alias = &alias
	ins.Tags = map[string]interface{}{"test_tag": "v0",}
	responses := make([]interface{}, 50)
	client.Call(context.Background(), "/update-account-tags", &[]Ins{ins,}, &responses)
	fmt.Printf("responses:%v\n", responses)
}

func updateAssetTags(client *rpc.Client, args []string){
	if len(args) != 0{
			fatalln("error:updateAccountTags not use args")
	}
	type Ins struct {
	ID    *string
	Alias *string
	Tags  map[string]interface{} `json:"tags"`
	}
	var ins Ins
	id := "123456"
	alias := "asdfg"
	ins.ID = &id
	ins.Alias = &alias
	ins.Tags = map[string]interface{}{"test_tag": "v0",}
	responses := make([]interface{}, 50)
	client.Call(context.Background(), "/update-asset-tags", &[]Ins{ins,}, &responses)
	fmt.Printf("responses:%v\n", responses)
}

func buildTransaction(client *rpc.Client, args []string) {
	if len(args) != 0 {
		fatalln("error:updateAccountTags not use args")
	}
}

func createControlProgram(client *rpc.Client, args []string){
        if len(args) != 0{
                fatalln("error:createControlProgram not use args")
        }
	type Ins struct {
	Type   string
	Params stdjson.RawMessage
}
	var ins Ins
	//TODO:undefined arguments to ins
	responses := make([]interface{},50)
        client.Call(context.Background(),"/create-control-program", &[]Ins{ins,}, &responses)
        fmt.Printf("responses:%v\n", responses)
}

func createAccountReceiver(client *rpc.Client, args []string){
        if len(args) != 0{
                fatalln("error:createAccountReceiver not use args")
        }
	type Ins struct {
	AccountID    string    `json:"account_id"`
	AccountAlias string    `json:"account_alias"`
	ExpiresAt    time.Time `json:"expires_at"`
}
	var ins Ins
	//TODO:undefined argument to ExpiresAt
	ins.AccountID = "123456"
	ins.AccountAlias = "zxcvbn"
	responses := make([]interface{},50)
        client.Call(context.Background(),"/create-Account-Receiver", &[]Ins{ins,}, &responses)
        fmt.Printf("responses:%v\n", responses)
}

func createTxFeed(client *rpc.Client, args []string){
        if len(args) != 1{
                fatalln("error:createTxFeed take no arguments")
        }
	type In struct {
	Alias  string
	Filter string
	ClientToken string `json:"client_token"`
}
	var in In
	in.Alias = "asdfgh"
	in.Filter = "zxcvbn"
	in.ClientToken = args[0]
	client.Call(context.Background(),"/create-transaction-feed",&[]In{in,},nil)
}

func getTxFeed(client *rpc.Client, args []string){
	if len(args) != 0{
		fatalln("error:getTxFeed not use args")
	}
	type In struct {
	ID    string `json:"id,omitempty"`
	Alias string `json:"alias,omitempty"`
}
	var in In
	in.Alias = "qwerty"
	in.ID = "123456"
	client.Call(context.Background(),"/get-transaction-feed",&[]In{in,},nil)
}

func updateTxFeed(client *rpc.Client, args []string){
        if len(args) != 0{
                fatalln("error:updateTxFeed not use args")
        }
        type In struct {
	ID    string `json:"id,omitempty"`
	Alias string `json:"alias,omitempty"`
}
	var in In
	in.ID = "123456"
	in.Alias = "qwerty"
	client.Call(context.Background(),"/update-transaction-feed",&[]In{in,},nil)
}

func deleteTxFeed(client *rpc.Client, args []string){
	if len(args) != 0{
		fatalln("error:deleteTxFeed not use args")
	}
	type In struct {
	ID    string `json:"id,omitempty"`
	Alias string `json:"alias,omitempty"`
}
	var in In
        in.ID = "123456"
        in.Alias = "qwerty"
        client.Call(context.Background(),"/delete-transaction-feed",&[]In{in,},nil)
}

func listAccounts(client *rpc.Client, args []string){
        if len(args) != 0{
                fatalln("error:listAccounts not use args")
        }
	type requestQuery struct {
                Filter       string        `json:"filter,omitempty"`
                FilterParams []interface{} `json:"filter_params,omitempty"`
                SumBy        []string      `json:"sum_by,omitempty"`
                PageSize     int           `json:"page_size"`
                AscLongPoll bool          `json:"ascending_with_long_poll,omitempty"`
                Timeout     json.Duration `json:"timeout"`
                After string `json:"after"`
                StartTimeMS uint64 `json:"start_time,omitempty"`
                EndTimeMS   uint64 `json:"end_time,omitempty"`
                TimestampMS uint64 `json:"timestamp,omitempty"`
                Type string `json:"type"`
                Aliases []string `json:"aliases,omitempty"`
}
	var in requestQuery
	after := in.After
	out := in
	out.After = after
        client.Call(context.Background(),"/list-accounts",&[]requestQuery{in,},nil)
}

func listAssets(client *rpc.Client, args []string){
        if len(args) != 0{
                fatalln("error:listAssets not use args")
        }
	type requestQuery struct {
                Filter       string        `json:"filter,omitempty"`
                FilterParams []interface{} `json:"filter_params,omitempty"`
                SumBy        []string      `json:"sum_by,omitempty"`
                PageSize     int           `json:"page_size"`
                AscLongPoll bool          `json:"ascending_with_long_poll,omitempty"`
                Timeout     json.Duration `json:"timeout"`
                After string `json:"after"`
                StartTimeMS uint64 `json:"start_time,omitempty"`
                EndTimeMS   uint64 `json:"end_time,omitempty"`
                TimestampMS uint64 `json:"timestamp,omitempty"`
                Type string `json:"type"`
                Aliases []string `json:"aliases,omitempty"`
}
	var in requestQuery
	after := in.After
	out := in
	out.After = after
	client.Call(context.Background(),"/list-assets",&[]requestQuery{in,},nil)
}

func listTxFeeds(client *rpc.Client, args []string){
        if len(args) != 0{
                fatalln("error:listTxFeeds not use args")
        }
	type requestQuery struct {
                Filter       string        `json:"filter,omitempty"`
                FilterParams []interface{} `json:"filter_params,omitempty"`
                SumBy        []string      `json:"sum_by,omitempty"`
                PageSize     int           `json:"page_size"`
                AscLongPoll bool          `json:"ascending_with_long_poll,omitempty"`
                Timeout     json.Duration `json:"timeout"`
                After string `json:"after"`
                StartTimeMS uint64 `json:"start_time,omitempty"`
                EndTimeMS   uint64 `json:"end_time,omitempty"`
                TimestampMS uint64 `json:"timestamp,omitempty"`
                Type string `json:"type"`
                Aliases []string `json:"aliases,omitempty"`
}
	var in requestQuery
	after := in.After
	out := in
	out.After = after
		client.Call(context.Background(),"/list-transactions-feeds",&[]requestQuery{in,},nil)
}

func listTransactions(client *rpc.Client, args []string){
        if len(args) != 0{
                fatalln("error:listTransactions not use args")
        }
	type requestQuery struct {
                Filter       string        `json:"filter,omitempty"`
                FilterParams []interface{} `json:"filter_params,omitempty"`
                SumBy        []string      `json:"sum_by,omitempty"`
                PageSize     int           `json:"page_size"`
                AscLongPoll bool          `json:"ascending_with_long_poll,omitempty"`
                Timeout     json.Duration `json:"timeout"`
                After string `json:"after"`
                StartTimeMS uint64 `json:"start_time,omitempty"`
                EndTimeMS   uint64 `json:"end_time,omitempty"`
                TimestampMS uint64 `json:"timestamp,omitempty"`
                Type string `json:"type"`
                Aliases []string `json:"aliases,omitempty"`
}
	var in requestQuery
	after := in.After
	out := in
	out.After = after
        client.Call(context.Background(),"/list-transactions",&[]requestQuery{in,},nil)
}

func listBalances(client *rpc.Client, args []string){
        if len(args) != 0{
                fatalln("error:listBalances not use args")
        }
type requestQuery struct {
                Filter       string        `json:"filter,omitempty"`
                FilterParams []interface{} `json:"filter_params,omitempty"`
                SumBy        []string      `json:"sum_by,omitempty"`
                PageSize     int           `json:"page_size"`
                AscLongPoll bool          `json:"ascending_with_long_poll,omitempty"`
                Timeout     json.Duration `json:"timeout"`
                After string `json:"after"`
                StartTimeMS uint64 `json:"start_time,omitempty"`
                EndTimeMS   uint64 `json:"end_time,omitempty"`
                TimestampMS uint64 `json:"timestamp,omitempty"`
                Type string `json:"type"`
                Aliases []string `json:"aliases,omitempty"`
}

	var in requestQuery
	after := in.After
	out := in
	out.After = after
        client.Call(context.Background(),"/list-balance",&[]requestQuery{in,},nil)
}

func listUnspentOutputs(client *rpc.Client, args []string){
        if len(args) != 0{
                fatalln("error:listUnspentOutputs not use args")
        }
type requestQuery struct {
                Filter       string        `json:"filter,omitempty"`
                FilterParams []interface{} `json:"filter_params,omitempty"`
                SumBy        []string      `json:"sum_by,omitempty"`
                PageSize     int           `json:"page_size"`
                AscLongPoll bool          `json:"ascending_with_long_poll,omitempty"`
                Timeout     json.Duration `json:"timeout"`
                After string `json:"after"`
                StartTimeMS uint64 `json:"start_time,omitempty"`
                EndTimeMS   uint64 `json:"end_time,omitempty"`
                TimestampMS uint64 `json:"timestamp,omitempty"`
                Type string `json:"type"`
                Aliases []string `json:"aliases,omitempty"`
}
	var in requestQuery
	after := in.After
	out := in
	out.After = after
        client.Call(context.Background(),"/list-unspent-outputs",&[]requestQuery{in,},nil)
}<|MERGE_RESOLUTION|>--- conflicted
+++ resolved
@@ -15,12 +15,9 @@
 	stdjson "encoding/json"
 
 	"github.com/bytom/blockchain"
-<<<<<<< HEAD
 //	"chain/core/accesstoken"
 	//"github.com/bytom/config"
 	"github.com/bytom/encoding/json"
-=======
->>>>>>> eb74b570
 	"github.com/bytom/blockchain/rpc"
 	"github.com/bytom/crypto/ed25519"
 	"github.com/bytom/env"
@@ -71,17 +68,14 @@
 	"create-transaction-feed": {createTxFeed},
 	"get-transaction-feed":    {getTxFeed},
 	"update-transaction-feed": {updateTxFeed},
-<<<<<<< HEAD
         "list-accounts":           {listAccounts},
         "list-assets":             {listAssets},
         "list-transaction-feeds":  {listTxFeeds},
         "list-transactions":       {listTransactions},
         "list-balances":           {listBalances},
         "list-unspent-outputs":    {listUnspentOutputs},
-=======
 	"delete-transaction-feed": {deleteTxFeed},
 	"issue-test": {example.IssueTest},
->>>>>>> eb74b570
 }
 
 func main() {
