--- conflicted
+++ resolved
@@ -25,15 +25,9 @@
 	ErrLocalExe
 	// ErrConnect indicates error occurs connecting to the bytomd, e.g.,
 	// bytomd can't parse the received arguments.
-<<<<<<< HEAD
-	ErrConnect = 2
-	// ErrLocalParse indicates error occurs locally when parsing the response.
-	ErrLocalParse = 3
-=======
 	ErrConnect
 	// ErrLocalParse indicates error occurs locally when parsing the response.
 	ErrLocalParse
->>>>>>> edc4130f
 	// ErrRemote indicates error occurs in bytomd.
 	ErrRemote
 )
