package commands

import (
	"os"

	"github.com/spf13/cobra"
	jww "github.com/spf13/jwalterweatherman"
)

var netInfoCmd = &cobra.Command{
	Use:   "net-info",
	Short: "Print the summary of network",
	Args:  cobra.NoArgs,
	Run: func(cmd *cobra.Command, args []string) {
		data, exitCode := clientCall("/net-info")
		if exitCode != Success {
			os.Exit(exitCode)
		}
<<<<<<< HEAD

		resultMap, ok := data.(map[string]interface{})
		if ok != true {
			jww.ERROR.Println("invalid type assertion")
			os.Exit(ErrLocalParse)
		}
		jww.FEEDBACK.Printf("listening:%v\nsyncing:%v\npeer_count:%v\n",
			resultMap["listening"], resultMap["syncing"], resultMap["peer_count"])
=======
		printJSON(data)
>>>>>>> edc4130f
	},
}
var netListeningCmd = &cobra.Command{
	Use:   "net-listening",
	Short: "If client is actively listening for network connections",
	Run: func(cmd *cobra.Command, args []string) {
		data, exitCode := clientCall("/net-info")
		if exitCode != Success {
			os.Exit(exitCode)
		}

		net := data.(map[string]interface{})
		jww.FEEDBACK.Printf("net listening: %v\n", net["listening"])
	},
}

var peerCountCmd = &cobra.Command{
	Use:   "peer-count",
	Short: "Number of peers currently connected to the client",
	Args:  cobra.NoArgs,
	Run: func(cmd *cobra.Command, args []string) {
		data, exitCode := clientCall("/net-info")
		if exitCode != Success {
			os.Exit(exitCode)
		}

		net := data.(map[string]interface{})
		jww.FEEDBACK.Printf("peer count: %v\n", net["peer_count"])
	},
}

var netSyncingCmd = &cobra.Command{
	Use:   "net-syncing",
	Short: "If the network is still syncing",
	Args:  cobra.NoArgs,
	Run: func(cmd *cobra.Command, args []string) {
		data, exitCode := clientCall("/net-info")
		if exitCode != Success {
			os.Exit(exitCode)
		}

		net := data.(map[string]interface{})
		jww.FEEDBACK.Printf("net syncing: %v\n", net["syncing"])
	},
}<|MERGE_RESOLUTION|>--- conflicted
+++ resolved
@@ -16,18 +16,7 @@
 		if exitCode != Success {
 			os.Exit(exitCode)
 		}
-<<<<<<< HEAD
-
-		resultMap, ok := data.(map[string]interface{})
-		if ok != true {
-			jww.ERROR.Println("invalid type assertion")
-			os.Exit(ErrLocalParse)
-		}
-		jww.FEEDBACK.Printf("listening:%v\nsyncing:%v\npeer_count:%v\n",
-			resultMap["listening"], resultMap["syncing"], resultMap["peer_count"])
-=======
 		printJSON(data)
->>>>>>> edc4130f
 	},
 }
 var netListeningCmd = &cobra.Command{
